import importlib.util
import subprocess
import sys
import time
import types
from unittest import mock

# mypy: ignore-errors

# Create stub modules for cv2 and flask
cv2_stub = types.SimpleNamespace(
    VideoCapture=lambda *a, **k: None, imencode=lambda *a, **k: (True, b"")
)


class FakeFlask:
    def __init__(self, *a, **k):
        pass

    def route(self, *a, **k):
        def decorator(f):
            return f

        return decorator

    def run(self, *a, **k):
        pass


def fake_response(*a, **k):
    return None


def fake_abort(*a, **k):
    return None


def fake_render_template_string(*a, **k):
    return ""


flask_stub = types.SimpleNamespace(
    Flask=FakeFlask,
    Response=fake_response,
    abort=fake_abort,
    render_template_string=fake_render_template_string,
)

sys.modules["cv2"] = cv2_stub
sys.modules["flask"] = flask_stub


spec = importlib.util.spec_from_file_location("webcam", "webcam.py")
webcam = importlib.util.module_from_spec(spec)
spec.loader.exec_module(webcam)


def test_auto_detect_camera_ids_found():
    sample = "Bus 001 Device 004: ID 04a9:3270 Canon Camera"
    with mock.patch.object(
        webcam.subprocess, "check_output", return_value=sample.encode()
    ):
        vendor, product = webcam.auto_detect_camera_ids()
        assert vendor == "04a9"
        assert product == "3270"


def test_auto_detect_camera_ids_not_found():
    with mock.patch.object(webcam.subprocess, "check_output", return_value=b""):
        vendor, product = webcam.auto_detect_camera_ids()
        assert vendor is None
        assert product is None


def test_auto_detect_camera_ids_different_vendor():
    sample = "Bus 001 Device 005: ID 04b0:1234 Nikon Camera"
    with mock.patch.object(
        webcam.subprocess, "check_output", return_value=sample.encode()
    ):
        vendor, product = webcam.auto_detect_camera_ids(vendor_pattern="Nikon")
        assert vendor == "04b0"
        assert product == "1234"


def test_kill_existing_processes():
    output = "proc 1234 LISTEN\nproc2 5678 LISTEN"
    with mock.patch.object(
        webcam.subprocess, "check_output", return_value=output.encode()
    ) as m_co:
        with mock.patch.object(webcam.subprocess, "run") as m_run:
            webcam.kill_existing_processes(8000)
            m_co.assert_called_once_with(["lsof", "-i", ":8000"])
            m_run.assert_any_call(["sudo", "kill", "-9", "1234"])
            m_run.assert_any_call(["sudo", "kill", "-9", "5678"])


def test_index_uses_template():
    with mock.patch.object(
        webcam, "render_template_string", return_value=""
    ) as m_render:
        assert webcam.index() == ""
        assert m_render.called


def test_image_no_frame_calls_abort():
    webcam.frame_buffer = None
    webcam.frame_buffer_time = 0
    with mock.patch.object(webcam, "abort") as m_abort:
        webcam.image()
        m_abort.assert_called_once_with(404)


def test_image_returns_response_with_jpeg_mimetype():
    webcam.frame_buffer = object()
    webcam.frame_buffer_time = time.time()
    dummy_buffer = types.SimpleNamespace(tobytes=lambda: b"data")
    with mock.patch.object(
        webcam.cv2, "imencode", return_value=(True, dummy_buffer)
    ) as _, mock.patch.object(
        webcam, "Response", return_value="resp"
    ) as m_resp, mock.patch.object(
        webcam, "abort"
    ) as m_abort:
        result = webcam.image()
        assert result == "resp"
        m_resp.assert_called_once()
        args, kwargs = m_resp.call_args
        assert kwargs.get("mimetype") == "image/jpeg"
        assert m_abort.call_count == 0


def test_setup_camera_uses_config_paths():
    gphoto_mock = mock.Mock(stdout="out", stderr=mock.Mock())
    ffmpeg_mock = mock.Mock(stderr=mock.Mock())
    with mock.patch.object(webcam.subprocess, "run"):
        with mock.patch.object(
            webcam.subprocess, "Popen"
        ) as m_popen, mock.patch.object(webcam.threading, "Thread"):
            m_popen.side_effect = [gphoto_mock, ffmpeg_mock]
            webcam.GPHOTO2_PATH = "/opt/gphoto2"
            webcam.FFMPEG_PATH = "/opt/ffmpeg"
            webcam.setup_camera()
            m_popen.assert_any_call(
                ["/opt/gphoto2", "--stdout", "--capture-movie"],
                stdout=subprocess.PIPE,
                stderr=subprocess.PIPE,
            )
            m_popen.assert_any_call(
                [
                    "/opt/ffmpeg",
                    "-i",
                    "-",
                    "-pix_fmt",
                    "yuv420p",
                    "-f",
                    "v4l2",
                    "/dev/video0",
                ],
                stdin=gphoto_mock.stdout,
                stdout=subprocess.DEVNULL,
                stderr=subprocess.PIPE,
            )


def test_install_service_prints_messages():
    with mock.patch("builtins.open", mock.mock_open()), mock.patch.object(
        webcam.subprocess, "run"
    ), mock.patch("builtins.print") as m_print:
        webcam.install_service("/script", "1", "2")
        m_print.assert_any_call("Install complete: /etc/udev/rules.d/99-webcam.rules")
        m_print.assert_any_call("Udev rules reloaded")


def test_uninstall_service_prints_messages():
    with mock.patch.object(
        webcam.os.path, "exists", return_value=True
    ), mock.patch.object(webcam.os, "remove"), mock.patch.object(
        webcam.subprocess, "run"
    ), mock.patch(
        "builtins.print"
    ) as m_print:
        webcam.uninstall_service()
        m_print.assert_any_call(
            "Uninstall complete: /etc/udev/rules.d/99-webcam.rules removed"
        )
        m_print.assert_any_call("Udev rules reloaded")


def test_status_reports_frame_availability():
    webcam.start_time = time.time() - 5
    webcam.frame_buffer = object()
    webcam.frame_buffer_time = time.time()
    result = webcam.status()
    assert isinstance(result, dict)
<<<<<<< HEAD
    assert result["frame_available"]


def test_install_service_writes_udev_rule():
    m_open = mock.mock_open()
    with mock.patch("builtins.open", m_open) as m_file, mock.patch.object(
        webcam.subprocess,
        "run",
    ) as m_run, mock.patch("builtins.print"):
        webcam.install_service("/my/script", "11aa", "22bb")
        m_file.assert_called_once_with("/etc/udev/rules.d/99-webcam.rules", "w")
        handle = m_open()
        expected = (
            'SUBSYSTEM=="usb", ATTR{idVendor}=="11aa", ATTR{idProduct}=="22bb", '
            'ACTION=="add", RUN+="/my/script --start"\n'
            'SUBSYSTEM=="usb", ATTR{idVendor}=="11aa", ATTR{idProduct}=="22bb", '
            'ACTION=="remove", RUN+="/my/script --stop"'
        )
        handle.write.assert_called_once_with(expected + "\n")
        m_run.assert_any_call(["sudo", "udevadm", "control", "--reload"])
        m_run.assert_any_call(["sudo", "udevadm", "trigger"])


def test_uninstall_service_removes_udev_rule():
    with mock.patch.object(
        webcam.os.path, "exists", return_value=True
    ) as m_exists, mock.patch.object(
        webcam.os, "remove"
    ) as m_remove, mock.patch.object(
        webcam.subprocess, "run"
    ) as m_run, mock.patch(
        "builtins.print"
    ):
        webcam.uninstall_service()
        m_exists.assert_called_once_with("/etc/udev/rules.d/99-webcam.rules")
        m_remove.assert_called_once_with("/etc/udev/rules.d/99-webcam.rules")
        m_run.assert_any_call(["sudo", "udevadm", "control", "--reload"])
        m_run.assert_any_call(["sudo", "udevadm", "trigger"])
=======
    assert result["frame_available"]
>>>>>>> 330335d4
<|MERGE_RESOLUTION|>--- conflicted
+++ resolved
@@ -192,9 +192,7 @@
     webcam.frame_buffer_time = time.time()
     result = webcam.status()
     assert isinstance(result, dict)
-<<<<<<< HEAD
     assert result["frame_available"]
-
 
 def test_install_service_writes_udev_rule():
     m_open = mock.mock_open()
@@ -231,6 +229,3 @@
         m_remove.assert_called_once_with("/etc/udev/rules.d/99-webcam.rules")
         m_run.assert_any_call(["sudo", "udevadm", "control", "--reload"])
         m_run.assert_any_call(["sudo", "udevadm", "trigger"])
-=======
-    assert result["frame_available"]
->>>>>>> 330335d4
