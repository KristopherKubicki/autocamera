import sys
import types
import importlib.util
import time
from unittest import mock

# Create stub modules for cv2 and flask
cv2_stub = types.SimpleNamespace(VideoCapture=lambda *a, **k: None,
                                 imencode=lambda *a, **k: (True, b""))
class FakeFlask:
    def __init__(self, *a, **k):
        pass
    def route(self, *a, **k):
        def decorator(f):
            return f
        return decorator
    def run(self, *a, **k):
        pass

def fake_response(*a, **k):
    return None

def fake_abort(*a, **k):
    return None

def fake_render_template_string(*a, **k):
    return ""

flask_stub = types.SimpleNamespace(Flask=FakeFlask,
                                   Response=fake_response,
                                   abort=fake_abort,
                                   render_template_string=fake_render_template_string)

sys.modules['cv2'] = cv2_stub
sys.modules['flask'] = flask_stub

spec = importlib.util.spec_from_file_location('webcam', 'webcam.py')
webcam = importlib.util.module_from_spec(spec)
spec.loader.exec_module(webcam)
import subprocess

def test_auto_detect_camera_ids_found():
    sample = "Bus 001 Device 004: ID 04a9:3270 Canon Camera"
    with mock.patch.object(webcam.subprocess, 'check_output', return_value=sample.encode()):
        vendor, product = webcam.auto_detect_camera_ids()
        assert vendor == '04a9'
        assert product == '3270'

def test_auto_detect_camera_ids_not_found():
    with mock.patch.object(webcam.subprocess, 'check_output', return_value=b""):
        vendor, product = webcam.auto_detect_camera_ids()
        assert vendor is None
        assert product is None

def test_kill_existing_processes():
    output = "proc 1234 listen\nproc2 5678 listen"
    with mock.patch.object(webcam.subprocess, 'check_output', return_value=output.encode()):
        with mock.patch.object(webcam.subprocess, 'run') as m_run:
            webcam.kill_existing_processes(8000)
            m_run.assert_any_call(['sudo', 'kill', '-9', '1234'])
            m_run.assert_any_call(['sudo', 'kill', '-9', '5678'])


def test_index_uses_template():
    with mock.patch.object(webcam, 'render_template_string', return_value="") as m_render:
        assert webcam.index() == ""
        assert m_render.called


def test_image_no_frame_calls_abort():
    webcam.frame_buffer = None
    webcam.frame_buffer_time = 0
    with mock.patch.object(webcam, 'abort') as m_abort:
        webcam.image()
        m_abort.assert_called_once_with(404)


<<<<<<< HEAD
def test_image_returns_response_with_jpeg_mimetype():
    webcam.frame_buffer = object()
    webcam.frame_buffer_time = time.time()
    dummy_buffer = types.SimpleNamespace(tobytes=lambda: b'data')
    with mock.patch.object(webcam.cv2, 'imencode', return_value=(True, dummy_buffer)) as m_encode, \
         mock.patch.object(webcam, 'Response', return_value="resp") as m_resp, \
         mock.patch.object(webcam, 'abort') as m_abort:
        result = webcam.image()
        assert result == "resp"
        m_resp.assert_called_once()
        args, kwargs = m_resp.call_args
        assert kwargs.get('mimetype') == 'image/jpeg'
        assert m_abort.call_count == 0
=======
def test_setup_camera_uses_config_paths():
    gphoto_mock = mock.Mock(stdout='out', stderr=mock.Mock())
    ffmpeg_mock = mock.Mock(stderr=mock.Mock())
    with mock.patch.object(webcam.subprocess, 'run'):
        with mock.patch.object(webcam.subprocess, 'Popen') as m_popen, \
             mock.patch.object(webcam.threading, 'Thread'):
            m_popen.side_effect = [gphoto_mock, ffmpeg_mock]
            webcam.GPHOTO2_PATH = '/opt/gphoto2'
            webcam.FFMPEG_PATH = '/opt/ffmpeg'
            webcam.setup_camera()
            m_popen.assert_any_call([
                '/opt/gphoto2', '--stdout', '--capture-movie'
            ], stdout=subprocess.PIPE, stderr=subprocess.PIPE)
            m_popen.assert_any_call([
                '/opt/ffmpeg', '-i', '-', '-pix_fmt', 'yuv420p', '-f', 'v4l2', '/dev/video0'
            ], stdin=gphoto_mock.stdout, stdout=subprocess.DEVNULL, stderr=subprocess.PIPE)

>>>>>>> e4d22de6
<|MERGE_RESOLUTION|>--- conflicted
+++ resolved
@@ -74,8 +74,6 @@
         webcam.image()
         m_abort.assert_called_once_with(404)
 
-
-<<<<<<< HEAD
 def test_image_returns_response_with_jpeg_mimetype():
     webcam.frame_buffer = object()
     webcam.frame_buffer_time = time.time()
@@ -89,7 +87,7 @@
         args, kwargs = m_resp.call_args
         assert kwargs.get('mimetype') == 'image/jpeg'
         assert m_abort.call_count == 0
-=======
+
 def test_setup_camera_uses_config_paths():
     gphoto_mock = mock.Mock(stdout='out', stderr=mock.Mock())
     ffmpeg_mock = mock.Mock(stderr=mock.Mock())
@@ -107,4 +105,3 @@
                 '/opt/ffmpeg', '-i', '-', '-pix_fmt', 'yuv420p', '-f', 'v4l2', '/dev/video0'
             ], stdin=gphoto_mock.stdout, stdout=subprocess.DEVNULL, stderr=subprocess.PIPE)
 
->>>>>>> e4d22de6
