--- conflicted
+++ resolved
@@ -112,7 +112,6 @@
     webcam.frame_buffer = object()
     webcam.frame_buffer_time = time.time()
     dummy_buffer = types.SimpleNamespace(tobytes=lambda: b"data")
-<<<<<<< HEAD
     with (
         mock.patch.object(
             webcam.cv2, "imencode", return_value=(True, dummy_buffer)
@@ -120,15 +119,6 @@
         mock.patch.object(webcam, "Response", return_value="resp") as m_resp,
         mock.patch.object(webcam, "abort") as m_abort,
     ):
-=======
-    with mock.patch.object(
-        webcam.cv2, "imencode", return_value=(True, dummy_buffer)
-    ) as _, mock.patch.object(
-        webcam, "Response", return_value="resp"
-    ) as m_resp, mock.patch.object(
-        webcam, "abort"
-    ) as m_abort:
->>>>>>> 330335d4
         result = webcam.image()
         assert result == "resp"
         m_resp.assert_called_once()
@@ -202,9 +192,7 @@
     webcam.frame_buffer_time = time.time()
     result = webcam.status()
     assert isinstance(result, dict)
-<<<<<<< HEAD
     assert result["frame_available"]
-
 
 class FakeStderr:
     def __init__(self, lines):
@@ -297,6 +285,3 @@
         webcam.main()
         m_start.assert_called_once_with(7777)
         m_kill.assert_called_once_with(7777)
-=======
-    assert result["frame_available"]
->>>>>>> 330335d4
