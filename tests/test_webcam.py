--- conflicted
+++ resolved
@@ -196,7 +196,7 @@
     assert isinstance(result, dict)
     assert result["frame_available"]
 
-<<<<<<< HEAD
+
 def test_install_service_writes_udev_rule():
     m_open = mock.mock_open()
     with mock.patch("builtins.open", m_open) as m_file, mock.patch.object(
@@ -232,7 +232,7 @@
         m_remove.assert_called_once_with("/etc/udev/rules.d/99-webcam.rules")
         m_run.assert_any_call(["sudo", "udevadm", "control", "--reload"])
         m_run.assert_any_call(["sudo", "udevadm", "trigger"])
-=======
+
 class FakeStderr:
     def __init__(self, lines):
         self.lines = [
@@ -324,4 +324,4 @@
         webcam.main()
         m_start.assert_called_once_with(7777)
         m_kill.assert_called_once_with(7777)
->>>>>>> f97ec85d
+
