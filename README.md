# Autocamera

Autocamera exposes a DSLR or other supported camera as a virtual webcam.
It relies on **gphoto2** and **ffmpeg** to capture video frames and on
`v4l2loopback` to create the virtual device. A small Flask application
provides a status page and endpoints to fetch the latest image.

## Features

- Stream frames from gphoto2 into a virtual webcam device
- Simple web interface for current frame and status information
- Install/uninstall helper for udev rules
- Lightweight logging with automatic rotation

## Requirements

- Python 3
- gphoto2
- ffmpeg
- v4l2loopback
- OpenCV (`cv2`)
- Flask

Install Python dependencies with:

```bash
pip install -r requirements.txt
```

<<<<<<< HEAD
After installing the dependencies, set up Git hooks with:

```bash
pre-commit install
```

## Usage
=======
System packages may require your distribution's package manager, for
example on Debian/Ubuntu:
>>>>>>> 330335d4

```bash
sudo apt install gphoto2 ffmpeg v4l2loopback-dkms
```

## Usage

Run the script without arguments to start streaming:

```bash
python3 webcam.py
```

The script accepts several options:

```bash
python3 webcam.py [--port PORT] [--start|--stop|--install|--uninstall]
                  [--vendor VENDOR_ID] [--product PRODUCT_ID]
                  [--vendor-pattern REGEX]
                  [--log-file PATH] [--gphoto2 PATH] [--ffmpeg PATH]
```

Most operations require interaction with system modules and may need
root privileges. Use `sudo` when necessary.

### Service management

Install the webcam service so that it starts automatically when the
camera is plugged in:

```bash
sudo python3 webcam.py --install --vendor <VENDOR_ID> --product <PRODUCT_ID>
```

To stop the service or remove the udev rule use `--stop` and
`--uninstall` respectively.

### Web interface

Visit `http://localhost:9007/` after starting for a simple status page.
The endpoint `/image` returns the latest frame as a JPEG and `/status`
returns JSON with basic information.

## Development

Run the unit tests with:

```bash
pytest
```

The tests stub out system dependencies so they can run without a camera
attached.

## License

This project is licensed under the MIT License.<|MERGE_RESOLUTION|>--- conflicted
+++ resolved
@@ -27,18 +27,12 @@
 pip install -r requirements.txt
 ```
 
-<<<<<<< HEAD
-After installing the dependencies, set up Git hooks with:
-
-```bash
-pre-commit install
-```
 
 ## Usage
-=======
+
 System packages may require your distribution's package manager, for
 example on Debian/Ubuntu:
->>>>>>> 330335d4
+
 
 ```bash
 sudo apt install gphoto2 ffmpeg v4l2loopback-dkms
