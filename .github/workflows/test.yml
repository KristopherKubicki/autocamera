name: CI

on:
  push:
  pull_request:

jobs:
  test:
    runs-on: ubuntu-latest
    strategy:
      matrix:
        python-version: ["3.10", "3.11", "3.12"]
    steps:
    - uses: actions/checkout@v3
    - name: Set up Python
      uses: actions/setup-python@v4
      with:
        python-version: ${{ matrix.python-version }}
    - name: Install dependencies
      shell: bash
      run: |
        python -m pip install --upgrade pip
<<<<<<< HEAD
        python -m pip install -r requirements.txt
        python -m pip install pytest pytest-cov
=======
        pip install pytest pre-commit
    - name: Run pre-commit
      run: pre-commit run --show-diff-on-failure --color=always --all-files
    - name: Run tests
      run: pytest -q
        pip install -r requirements.txt
        pip install pytest pytest-cov
>>>>>>> 1b8e197c
    - name: Run tests with coverage
      shell: bash
      run: |
        pytest --cov=webcam --cov-report=xml
    - name: Upload coverage
      uses: codecov/codecov-action@v4
      with:
        token: ${{ secrets.CODECOV_TOKEN }}
        files: coverage.xml
<|MERGE_RESOLUTION|>--- conflicted
+++ resolved
@@ -20,18 +20,10 @@
       shell: bash
       run: |
         python -m pip install --upgrade pip
-<<<<<<< HEAD
         python -m pip install -r requirements.txt
-        python -m pip install pytest pytest-cov
-=======
-        pip install pytest pre-commit
+        python -m pip install pytest pytest-cov pre-commit
     - name: Run pre-commit
       run: pre-commit run --show-diff-on-failure --color=always --all-files
-    - name: Run tests
-      run: pytest -q
-        pip install -r requirements.txt
-        pip install pytest pytest-cov
->>>>>>> 1b8e197c
     - name: Run tests with coverage
       shell: bash
       run: |
